<?php

namespace Drupal\simple_oauth_native_apps\Service;

use Drupal\Core\Logger\LoggerChannelFactoryInterface;
use Drupal\Core\StringTranslation\StringTranslationTrait;
use Drupal\Core\StringTranslation\TranslationInterface;

/**
 * Configuration validator for native apps settings.
 */
class ConfigurationValidator {

  use StringTranslationTrait;

  /**
   * Constructs a new ConfigurationValidator.
   *
   * @param \Drupal\Core\Logger\LoggerChannelFactoryInterface $loggerFactory
   *   The logger factory.
   * @param \Drupal\Core\StringTranslation\TranslationInterface $string_translation
   *   The string translation service.
   */
  public function __construct(
    private readonly LoggerChannelFactoryInterface $loggerFactory,
    TranslationInterface $string_translation,
  ) {
    $this->stringTranslation = $string_translation;
  }

  /**
   * Validates regex patterns.
   *
   * @param array $patterns
   *   Array of regex patterns to validate.
   *
   * @return array
   *   Array of validation errors, empty if all patterns are valid.
   */
  public function validateRegexPatterns(array $patterns): array {
    $errors = [];

    foreach ($patterns as $index => $pattern) {
      if (empty($pattern)) {
        continue;
      }

      // Test the regex pattern.
      $result = @preg_match('/' . $pattern . '/', '');
      if ($result === FALSE) {
        $errors[] = $this->t('Invalid regular expression at line @line: @pattern', [
          '@line' => $index + 1,
          '@pattern' => $pattern,
        ]);
      }
    }

    return $errors;
  }

  /**
   * Validates WebView detection configuration.
   *
   * @param array $config
   *   The WebView configuration array.
   *
   * @return array
   *   Array of validation errors, empty if valid.
   */
  public function validateWebViewConfig(array $config): array {
    $errors = [];

    // Validate detection policy.
    $valid_policies = ['off', 'warn', 'block'];
    $detection_policy = $config['webview_detection'] ?? '';
    if (!in_array($detection_policy, $valid_policies, TRUE)) {
      $errors[] = $this->t('Invalid WebView detection policy. Must be one of: @policies', [
        '@policies' => implode(', ', $valid_policies),
      ]);
    }

    // Validate whitelist patterns if provided.
    if (!empty($config['webview']['whitelist'])) {
      $whitelist_errors = $this->validateRegexPatterns($config['webview']['whitelist']);
      foreach ($whitelist_errors as $error) {
        $errors[] = $this->t('WebView whitelist pattern error: @error', ['@error' => $error]);
      }
    }

    // Validate custom detection patterns if provided.
    if (!empty($config['webview']['patterns'])) {
      $pattern_errors = $this->validateRegexPatterns($config['webview']['patterns']);
      foreach ($pattern_errors as $error) {
        $errors[] = $this->t('WebView detection pattern error: @error', ['@error' => $error]);
      }
    }

    return $errors;
  }

  /**
   * Validates redirect URI configuration.
   *
   * @param array $config
   *   The redirect URI configuration array.
   *
   * @return array
   *   Array of validation errors, empty if valid.
   */
  public function validateRedirectUriConfig(array $config): array {
    $errors = [];

    // Check for logical conflicts.
    // Consider 'web' as not allowing the feature, 'native' and 'auto-detect'
    // as allowing it.
    $custom_uri_disabled = isset($config['allow']['custom_uri_schemes']) && $config['allow']['custom_uri_schemes'] === 'web';
    $loopback_disabled = isset($config['allow']['loopback_redirects']) && $config['allow']['loopback_redirects'] === 'web';

    if (!empty($config['require_exact_redirect_match']) &&
<<<<<<< HEAD
      (empty($config['allow_custom_uri_schemes']) && empty($config['allow_loopback_redirects']))) {
=======
        ($custom_uri_disabled && $loopback_disabled)) {
>>>>>>> 6116438a
      $errors[] = $this->t('Requiring exact redirect match without allowing custom schemes or loopback redirects may prevent native apps from functioning properly.');
    }

    return $errors;
  }

  /**
   * Validates PKCE configuration.
   *
   * @param array $config
   *   The PKCE configuration array.
   *
   * @return array
   *   Array of validation errors, empty if valid.
   */
  public function validatePkceConfig(array $config): array {
    $errors = [];

    // Validate enforce method setting if present.
    if (isset($config['native']['enforce'])) {
      $valid_methods = ['off', 'S256', 'plain'];
      if (!in_array($config['native']['enforce'], $valid_methods, TRUE)) {
        $errors[] = $this->t('Invalid PKCE enforcement method. Must be one of: @methods', [
          '@methods' => implode(', ', $valid_methods),
        ]);
      }
    }

    // Validate enhanced PKCE setting if present.
    if (isset($config['native']['enhanced_pkce'])) {
      $valid_enhanced = ['auto-detect', 'enhanced', 'not-enhanced'];
      if (!in_array($config['native']['enhanced_pkce'], $valid_enhanced, TRUE)) {
        $errors[] = $this->t('Invalid enhanced PKCE setting. Must be one of: @settings', [
          '@settings' => implode(', ', $valid_enhanced),
        ]);
      }
    }

    // Logical validation: Enhanced PKCE with enforce method.
    if (isset($config['native']['enhanced_pkce']) && isset($config['native']['enforce'])) {
      if ($config['native']['enhanced_pkce'] === 'enhanced' && $config['native']['enforce'] === 'off') {
        $errors[] = $this->t('Enhanced PKCE is enabled but challenge method enforcement is off. Enhanced PKCE requires method enforcement to function properly.');
      }
    }

    return $errors;
  }

  /**
   * Validates the entire configuration array.
   *
   * @param array $config
   *   The complete configuration array.
   *
   * @return array
   *   Array of validation errors, empty if all configuration is valid.
   */
  public function validateConfiguration(array $config): array {
    $errors = [];

    // Validate WebView configuration.
    $webview_errors = $this->validateWebViewConfig($config);
    $errors = array_merge($errors, $webview_errors);

    // Validate redirect URI configuration.
    $redirect_errors = $this->validateRedirectUriConfig($config);
    $errors = array_merge($errors, $redirect_errors);

    // Validate PKCE configuration.
    $pkce_errors = $this->validatePkceConfig($config);
    $errors = array_merge($errors, $pkce_errors);

    // Validate logging configuration.
    $logging_errors = $this->validateLoggingConfig($config);
    $errors = array_merge($errors, $logging_errors);

    return $errors;
  }

  /**
   * Validates configuration and logs any issues.
   *
   * @param array $config
   *   The configuration array to validate.
   *
   * @return bool
   *   TRUE if configuration is valid, FALSE otherwise.
   */
  public function validateAndLog(array $config): bool {
    $errors = $this->validateConfiguration($config);

    if (!empty($errors)) {
      $logger = $this->loggerFactory->get('simple_oauth_native_apps');
      foreach ($errors as $error) {
        $logger->error('Configuration validation error: @error', ['@error' => $error]);
      }
      return FALSE;
    }

    return TRUE;
  }

  /**
   * Validates logging configuration.
   *
   * @param array $config
   *   The configuration array to validate.
   *
   * @return array
   *   Array of validation error messages.
   */
  protected function validateLoggingConfig(array $config): array {
    $errors = [];

    // Validate logging level.
    $valid_levels = ['emergency', 'alert', 'critical', 'error', 'warning', 'notice', 'info', 'debug'];
    if (isset($config['logging_level']) && !in_array($config['logging_level'], $valid_levels, TRUE)) {
      $errors[] = $this->t('Invalid logging level. Must be one of: @levels', [
        '@levels' => implode(', ', $valid_levels),
      ]);
    }

    return $errors;
  }

}<|MERGE_RESOLUTION|>--- conflicted
+++ resolved
@@ -113,15 +113,14 @@
     // Check for logical conflicts.
     // Consider 'web' as not allowing the feature, 'native' and 'auto-detect'
     // as allowing it.
-    $custom_uri_disabled = isset($config['allow']['custom_uri_schemes']) && $config['allow']['custom_uri_schemes'] === 'web';
-    $loopback_disabled = isset($config['allow']['loopback_redirects']) && $config['allow']['loopback_redirects'] === 'web';
-
-    if (!empty($config['require_exact_redirect_match']) &&
-<<<<<<< HEAD
-      (empty($config['allow_custom_uri_schemes']) && empty($config['allow_loopback_redirects']))) {
-=======
-        ($custom_uri_disabled && $loopback_disabled)) {
->>>>>>> 6116438a
+    $custom_uri_disabled = isset($config['allow_custom_uri_schemes']) && $config['allow']['allow_custom_uri_schemes'] === 'web';
+    $loopback_disabled = isset($config['allow_loopback_redirects']) && $config['allow_loopback_redirects'] === 'web';
+
+    if (
+      !empty($config['require_exact_redirect_match'])
+      && $custom_uri_disabled
+      && $loopback_disabled
+    ) {
       $errors[] = $this->t('Requiring exact redirect match without allowing custom schemes or loopback redirects may prevent native apps from functioning properly.');
     }
 
